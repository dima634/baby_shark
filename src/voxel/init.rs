#[macro_export]
macro_rules! static_vdb {
    ($value_type:ty, $branching:expr) => {
        $crate::voxel::LeafNode<
            $value_type,
            $branching,
            $branching,
            { $crate::voxel::leaf_node_size($branching) },
            { $crate::voxel::leaf_node_bit_size($branching) }
        >
    };

    ($value_type:ty, $branching:expr, $($rest:tt)+) => {
        $crate::voxel::InternalNode::<
            $value_type,
            $crate::static_vdb!($value_type, $($rest)*),
            $branching,
<<<<<<< HEAD
            { $crate::voxel::internal_node_branching::<$crate::static_vdb!($value_type, $($rest)*)>($branching) },
            { $crate::voxel::internal_node_size::<$crate::static_vdb!($value_type, $($rest)*)>($branching) },
            { $crate::voxel::internal_node_bit_size::<$crate::static_vdb!($value_type, $($rest)*)>($branching) },
=======
            { $crate::voxel::internal_node_branching::<$crate::static_vdb!(@internal $value_type, $($rest)*)>($branching) },
            { $crate::voxel::internal_node_size($branching) },
            { $crate::voxel::internal_node_bit_size($branching) },
>>>>>>> d1b7fa18
            false,
        >
    };

    ($value_type:ty, par $branching:expr, $($rest:tt)+) => {
        $crate::voxel::InternalNode::<
            $value_type,
            $crate::static_vdb!($value_type, $($rest)*),
            $branching,
<<<<<<< HEAD
            { $crate::voxel::internal_node_branching::<$crate::static_vdb!($value_type, $($rest)*)>($branching) },
            { $crate::voxel::internal_node_size::<$crate::static_vdb!($value_type, $($rest)*)>($branching) },
            { $crate::voxel::internal_node_bit_size::<$crate::static_vdb!($value_type, $($rest)*)>($branching) },
=======
            { $crate::voxel::internal_node_branching::<$crate::static_vdb!(@internal $value_type, $($rest)*)>($branching) },
            { $crate::voxel::internal_node_size($branching) },
            { $crate::voxel::internal_node_bit_size($branching) },
>>>>>>> d1b7fa18
            true,
        >
    };
}

#[macro_export]
macro_rules! dynamic_vdb {
    ($value_type:ty, $($rest:tt)+) => {
        $crate::voxel::RootNode::<$crate::static_vdb!($value_type, $($rest)*)>
    };
}

#[cfg(test)]
mod tests {
    use crate::voxel::{grid_value::Empty, *};

    #[test]
    fn test_static_vdb_macro_5_4_3() {
        type Grid = static_vdb!(Empty, 5, 4, 3);
        type Lvl1 = <Grid as TreeNode>::Child;
        type Lvl2 = <Lvl1 as TreeNode>::Child;

        assert_eq!(Grid::BRANCHING_TOTAL, 12);
        assert_eq!(Grid::BRANCHING, 5);
        assert_eq!(Grid::SIZE, 32768); // 1<<5*3 = 32768

        assert_eq!(Lvl1::BRANCHING_TOTAL, 7);
        assert_eq!(Lvl1::BRANCHING, 4);
        assert_eq!(Lvl1::SIZE, 4096); // 1<<4*3 = 4096

        assert_eq!(Lvl2::BRANCHING_TOTAL, 3);
        assert_eq!(Lvl2::BRANCHING, 3);
        assert_eq!(Lvl2::SIZE, 512 / usize::BITS as usize); // 1<<3*3 = 512 voxels (8 u64)
    }

    #[test]
    fn test_dynamic_vdb_macro() {
        type Grid = dynamic_vdb!(Empty, 5, 4, 3);
        type Lvl1 = <Grid as TreeNode>::Child;
        type Lvl2 = <Lvl1 as TreeNode>::Child;
        type Lvl3 = <Lvl2 as TreeNode>::Child;

        assert_eq!(Lvl1::BRANCHING_TOTAL, 12);
        assert_eq!(Lvl1::BRANCHING, 5);
        assert_eq!(Lvl1::SIZE, 32768); // 1<<5*3 = 32768

        assert_eq!(Lvl2::BRANCHING_TOTAL, 7);
        assert_eq!(Lvl2::BRANCHING, 4);
        assert_eq!(Lvl2::SIZE, 4096); // 1<<4*3 = 4096

        assert_eq!(Lvl3::BRANCHING_TOTAL, 3);
        assert_eq!(Lvl3::BRANCHING, 3);
        assert_eq!(Lvl3::SIZE, 512 / usize::BITS as usize); // 1<<3*3 = 512 voxels (8 u64)
    }

    #[test]
    fn test_parallel_internal_node_macro() {
        type _Grid1 = dynamic_vdb!(Empty, par 5, 4, 3);
        type _Grid2 = dynamic_vdb!(Empty, par 5, par 4, 3);
        type _Grid3 = dynamic_vdb!(Empty, 5, par 4, 3);
    }
}<|MERGE_RESOLUTION|>--- conflicted
+++ resolved
@@ -15,15 +15,9 @@
             $value_type,
             $crate::static_vdb!($value_type, $($rest)*),
             $branching,
-<<<<<<< HEAD
-            { $crate::voxel::internal_node_branching::<$crate::static_vdb!($value_type, $($rest)*)>($branching) },
-            { $crate::voxel::internal_node_size::<$crate::static_vdb!($value_type, $($rest)*)>($branching) },
-            { $crate::voxel::internal_node_bit_size::<$crate::static_vdb!($value_type, $($rest)*)>($branching) },
-=======
             { $crate::voxel::internal_node_branching::<$crate::static_vdb!(@internal $value_type, $($rest)*)>($branching) },
             { $crate::voxel::internal_node_size($branching) },
             { $crate::voxel::internal_node_bit_size($branching) },
->>>>>>> d1b7fa18
             false,
         >
     };
@@ -33,15 +27,9 @@
             $value_type,
             $crate::static_vdb!($value_type, $($rest)*),
             $branching,
-<<<<<<< HEAD
-            { $crate::voxel::internal_node_branching::<$crate::static_vdb!($value_type, $($rest)*)>($branching) },
-            { $crate::voxel::internal_node_size::<$crate::static_vdb!($value_type, $($rest)*)>($branching) },
-            { $crate::voxel::internal_node_bit_size::<$crate::static_vdb!($value_type, $($rest)*)>($branching) },
-=======
             { $crate::voxel::internal_node_branching::<$crate::static_vdb!(@internal $value_type, $($rest)*)>($branching) },
             { $crate::voxel::internal_node_size($branching) },
             { $crate::voxel::internal_node_bit_size($branching) },
->>>>>>> d1b7fa18
             true,
         >
     };
