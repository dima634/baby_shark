use nalgebra::{Point3, Vector3};
use crate::{mesh::traits::{Mesh}, geometry::{traits::RealNumber, primitives::triangle3::Triangle3}};
use super::traversal::{FacesIter, VerticesIter, EdgesIter};

///
/// Polygon soup
/// 
pub struct PolygonSoup<TScalar: RealNumber> {
   pub(super) vertices: Vec<Point3<TScalar>>
}

impl<TScalar: RealNumber> PolygonSoup<TScalar> {
    #[inline]
    pub fn new() -> Self { 
        return Default::default();
    }

    pub fn add_face(&mut self, v1: Point3<TScalar>, v2: Point3<TScalar>, v3: Point3<TScalar>) {
        self.vertices.push(v1);
        self.vertices.push(v2);
        self.vertices.push(v3);
    }
}

impl<TScalar: RealNumber> Default for PolygonSoup<TScalar> {
    fn default() -> Self {
        return Self { vertices: Vec::new() };
    }
}

impl<TScalar: RealNumber> Mesh for PolygonSoup<TScalar> {
    type ScalarType = TScalar;

    type EdgeDescriptor = usize;
    type VertexDescriptor = usize;
    type FaceDescriptor = usize;

    type FacesIter<'iter> = FacesIter<'iter, TScalar>;
    type VerticesIter<'iter> = VerticesIter<'iter, TScalar>;
    type EdgesIter<'iter> = EdgesIter<'iter, TScalar>;

    fn from_vertices_and_indices(vertices: &[Point3<Self::ScalarType>], faces: &[usize]) -> Self {
        let mut soup = Vec::with_capacity(faces.len());

        for vertex_index in faces {
            soup.push(vertices[*vertex_index]);
        }

        return Self {
            vertices: soup
        };
    }

    #[inline]
    fn faces(& self) -> Self::FacesIter<'_> {
        return FacesIter::new(self);
    }

    #[inline]
    fn vertices(&self) -> Self::VerticesIter<'_> {
        return VerticesIter::new(self);
    }

    #[inline]
    fn edges(&self) -> Self::EdgesIter<'_> {
        return EdgesIter::new(self);
    }

    #[inline]
    fn face_positions(&self, face: &Self::FaceDescriptor) -> Triangle3<TScalar> {
        return Triangle3::new(self.vertices[*face], self.vertices[face + 1], self.vertices[face + 2]);
    }

    #[inline]
    fn edge_positions(&self, edge: &Self::EdgeDescriptor) -> (Point3<Self::ScalarType>, Point3<Self::ScalarType>) {
        let v2 = if edge % 3 == 2 { edge - 2 } else { edge + 1 };
        return (self.vertices[*edge], self.vertices[v2]);
    }

    #[inline]
    fn edge_vertices(&self, _edge: &Self::EdgeDescriptor) -> (Self::VertexDescriptor, Self::VertexDescriptor) {
        todo!()
    }

    #[inline]
    fn vertex_position(&self, vertex: &Self::VertexDescriptor) -> &Point3<Self::ScalarType> {
        return &self.vertices[*vertex];
    }

    #[inline]
    fn vertex_normal(&self, _vertex: &Self::VertexDescriptor) -> Option<Vector3<Self::ScalarType>> {
        todo!()
    }

    fn face_vertices(&self, _face: &Self::FaceDescriptor) -> (Self::VertexDescriptor, Self::VertexDescriptor, Self::VertexDescriptor) {
        todo!()
    }

<<<<<<< HEAD
    fn clone_remap(&self) -> Self {
=======
    fn clone_subset<TDiscriminant: Fn(&Self, &Self::FaceDescriptor) -> bool>(&self, _discriminant: TDiscriminant) -> Self {
>>>>>>> cbea084d
        todo!()
    }
}<|MERGE_RESOLUTION|>--- conflicted
+++ resolved
@@ -96,11 +96,11 @@
         todo!()
     }
 
-<<<<<<< HEAD
     fn clone_remap(&self) -> Self {
-=======
+        todo!()
+    }
+    
     fn clone_subset<TDiscriminant: Fn(&Self, &Self::FaceDescriptor) -> bool>(&self, _discriminant: TDiscriminant) -> Self {
->>>>>>> cbea084d
         todo!()
     }
 }