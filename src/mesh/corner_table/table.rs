use std::{collections::HashMap, fmt::Display};
use nalgebra::{Point3, Vector3};
use tabled::Table;
use crate::{mesh::traits::{Mesh, TopologicalMesh, MeshMarker}, geometry::traits::RealNumber, algo::merge_points::merge_points};
use self::helpers::Edge;
use super::{
    traversal::{
        CornerTableFacesIter, 
        CornerTableVerticesIter, 
        CornerTableEdgesIter, 
        CornerWalker, 
        faces_around_vertex, 
        vertices_around_vertex, 
        edges_around_vertex
    }, 
    connectivity::{
        corner::{Corner, first_corner_from_corner}, 
        vertex::Vertex
    }, 
    marker::CornerTableMarker, descriptors::EdgeRef
};

pub struct CornerTable<TScalar: RealNumber> {
    pub(super) vertices: Vec<Vertex<TScalar>>,
    pub(super) corners: Vec<Corner>
}

impl<TScalar: RealNumber> Default for CornerTable<TScalar> {
    fn default() -> Self {
        return Self { 
            vertices: Vec::new(), 
            corners: Vec::new() 
        };
    }
}

impl<TScalar: RealNumber> CornerTable<TScalar> {
    #[inline]
    pub fn new() -> Self {
        return Default::default();
    }

    #[inline]
    pub fn get_vertex(&self, vertex_index:  usize) -> Option<&Vertex<TScalar>> {
        return self.vertices.get(vertex_index);
    }

    #[inline]
    pub fn get_vertex_mut(&mut self, vertex_index:  usize) -> Option<&mut Vertex<TScalar>> {
        return self.vertices.get_mut(vertex_index);
    }

    #[inline]
    pub fn get_corner(&self, corner_index:  usize) -> Option<&Corner> {
        return self.corners.get(corner_index);
    }

    #[inline]
    pub fn get_corner_mut(&mut self, corner_index:  usize) -> Option<&mut Corner> {
        return self.corners.get_mut(corner_index);
    }

    /// Create new isolated corner
    #[inline]
    pub fn create_corner(&mut self) -> &mut Corner {
        let idx = self.corners.len();
        self.corners.push(Corner::default());
        return self.corners.get_mut(idx).unwrap();
    }

    /// Create new isolated vertex
    #[inline]
    pub fn create_vertex(&mut self) -> &mut Vertex<TScalar> {
        let idx = self.vertices.len();
        self.vertices.push(Default::default());
        return self.vertices.get_mut(idx).unwrap();
    }

    /// Creates isolated face from existing vertices vertices
    /// Returns first corner of face
    pub fn create_face_from_vertices(&mut self, v1: usize, v2: usize, v3: usize) -> usize {
        let c1 = self.create_corner();
        c1.set_vertex_index(v1);

        let c2 = self.create_corner();
        c2.set_vertex_index(v2);

        let c3 = self.create_corner();
        c3.set_vertex_index(v3);

        return self.corners.len() - 3;
    }

    /// Makes give corners opposite to each other
    #[inline]
    pub fn set_opposite_relationship(&mut self, corner1_index: usize, corner2_index: usize) {
        self.get_corner_mut(corner1_index).unwrap().set_opposite_corner_index(Some(corner2_index));
        self.get_corner_mut(corner2_index).unwrap().set_opposite_corner_index(Some(corner1_index));
    }

    fn corner_from(
        &mut self,
        edge_opposite_corner_map: &mut HashMap<Edge, usize>,
        mut edge: Edge,
        vertex_index: usize
    ) {
        let corner_index = self.corners.len();
        let corner = self.create_corner();
        corner.set_vertex_index(vertex_index);

        // Find opposite corner
        edge.flip();
        let opposite_corner_index = edge_opposite_corner_map.get(&edge);
        edge.flip();

        if let Some(opposite_corner_index) = opposite_corner_index {
            // Set opposite for corners
            corner.set_opposite_corner_index(Some(*opposite_corner_index));
            let opposite_corner = &mut self.corners[*opposite_corner_index];

            opposite_corner.set_opposite_corner_index(Some(corner_index));
    
            edge_opposite_corner_map.insert(edge, corner_index);
        } else {
            // Save directed edge and it`s opposite corner
            edge_opposite_corner_map.insert(edge, corner_index);
        }

        // Set corner index for vertex
        let vertex = &mut self.vertices[vertex_index];
        vertex.set_corner_index(corner_index);
    }
}

///
/// Implementation of mesh trait for corner table.
/// 
/// Edge is represented by index of opposite corner.
/// Vertex is represented by it`s index in vertices vector.
/// Face is represented by index of one of it`s.
/// 
impl<TScalar: RealNumber> Mesh for CornerTable<TScalar> {
    type ScalarType = TScalar;

    /// Index of corner opposite to edge
    type EdgeDescriptor = EdgeRef;
    /// Vertex index
    type VertexDescriptor = usize;
    /// Index of one of face corners
    type FaceDescriptor = usize;

    type FacesIter<'iter> = CornerTableFacesIter<'iter, TScalar>;
    type VerticesIter<'iter> = CornerTableVerticesIter<'iter, TScalar>;
    type EdgesIter<'iter> = CornerTableEdgesIter<'iter, TScalar>;

    fn from_vertices_and_indices(vertices: &[Point3<Self::ScalarType>], faces: &[usize]) -> Self {
        assert!(faces.len() % 3 == 0, "Invalid number of face indices: {}", faces.len());

        let mut edge_opposite_corner_map = HashMap::<helpers::Edge, usize>::new();
        let mut corner_table = Self::new();

        for vertex_index in 0..vertices.len() {
            let v_position = vertices.get(vertex_index).unwrap();
            let vertex = corner_table.create_vertex();
            vertex.set_position(*v_position);
        }

        for face_idx in (0..faces.len() - 1).step_by(3) {
            let v1_index = faces[face_idx];
            let v2_index = faces[face_idx + 1];
            let v3_index = faces[face_idx + 2];

            let edge1 = Edge::new(v2_index, v3_index);
            let edge2 = Edge::new(v3_index, v1_index);
            let edge3 = Edge::new(v1_index, v2_index);

            // If edge already exist in map then it is non manifold. For now we will skip faces that introduces non-manifoldness.
            if edge_opposite_corner_map.contains_key(&edge1) ||
               edge_opposite_corner_map.contains_key(&edge2) ||
               edge_opposite_corner_map.contains_key(&edge3) 
            {
                continue;        
            }

            corner_table.corner_from(&mut edge_opposite_corner_map, edge1, v1_index);
            corner_table.corner_from(&mut edge_opposite_corner_map, edge2, v2_index);
            corner_table.corner_from(&mut edge_opposite_corner_map, edge3, v3_index);
        }

        return corner_table;
    }

    #[inline]
    fn faces(&self) -> Self::FacesIter<'_> {
        return Self::FacesIter::new(self);
    }

    #[inline]
    fn vertices(&self) -> Self::VerticesIter<'_> {
        return Self::VerticesIter::new(self);
    }

    #[inline]
    fn edges(&self) -> Self::EdgesIter<'_> {
        return Self::EdgesIter::new(self);
    }

    #[inline]
    fn face_vertices(&self, face: &Self::FaceDescriptor) -> (Self::VertexDescriptor, Self::VertexDescriptor, Self::VertexDescriptor) {
        let mut walker = CornerWalker::from_corner(self, *face);

        return (
            walker.get_corner().get_vertex_index(),
            walker.next().get_corner().get_vertex_index(),
            walker.next().get_corner().get_vertex_index()
        );
    }

    #[inline]
    fn edge_positions(&self, edge: &Self::EdgeDescriptor) -> (Point3<Self::ScalarType>, Point3<Self::ScalarType>) {
        let mut walker = CornerWalker::from_corner(self, edge.get_corner_index());
        return (
            *walker.next().get_vertex().get_position(),
            *walker.next().get_vertex().get_position()
        );
    }

    #[inline]
    fn edge_vertices(&self, edge: &Self::EdgeDescriptor) -> (Self::VertexDescriptor, Self::VertexDescriptor) {
        let mut walker = CornerWalker::from_corner(self, edge.get_corner_index());
        return (
            walker.next().get_corner().get_vertex_index(),
            walker.next().get_corner().get_vertex_index()
        );
    }

    #[inline]
    fn vertex_position(&self, vertex: &Self::VertexDescriptor) -> &Point3<Self::ScalarType> {
        return self.vertices[*vertex].get_position();
    }

    fn vertex_normal(&self, vertex: &Self::VertexDescriptor) -> Option<Vector3<Self::ScalarType>> {
        let mut sum = Vector3::zeros();
        
        faces_around_vertex(self, *vertex, |face_index| {
            sum += self.face_normal(face_index);
        });

        if sum.iter().all(|i| i.is_zero()) {
            return None;
        }

        return Some(sum.normalize());
    }

<<<<<<< HEAD
    fn clone_remap(&self) -> Self {
        let vertices: Vec<Point3<Self::ScalarType>> = self.faces().map(|face| {
            let tri = self.face_positions(&face);
            [tri.p1().clone(), tri.p2().clone(), tri.p3().clone()]
        }).flatten().collect();

        let indexed = merge_points(&vertices);

        Self::from_vertices_and_indices(&indexed.points, &indexed.indices)
    }
=======
    fn clone_subset<TDiscriminant: Fn(&Self, &Self::FaceDescriptor) -> bool>(&self, discriminant: TDiscriminant) -> Self {
        let vertices: Vec<Point3<Self::ScalarType>> = self.faces()
        .filter(|face| discriminant(&self, face))
        .map(|face| {
            let tri = self.face_positions(&face);
            [tri.p1().clone(), tri.p2().clone(), tri.p3().clone()]
        }).flatten().collect();
        
        let indexed = merge_points(&vertices);

        return Self::from_vertices_and_indices(&indexed.points, &indexed.indices);
    }

>>>>>>> cbea084d
}

impl<TScalar: RealNumber> TopologicalMesh for CornerTable<TScalar> {
    type Position<'a> = CornerWalker<'a, TScalar>;
    
    #[inline]
    fn vertices_around_vertex<TVisit: FnMut(&Self::VertexDescriptor)>(&self, vertex: &Self::VertexDescriptor, visit: TVisit) {
        vertices_around_vertex(self, *vertex, visit);
    }

    #[inline]
    fn faces_around_vertex<TVisit: FnMut(&Self::FaceDescriptor)>(&self, vertex: &Self::VertexDescriptor, visit: TVisit) {
        faces_around_vertex(self, *vertex, visit);
    }

    #[inline]
    fn edges_around_vertex<TVisit: FnMut(&Self::EdgeDescriptor)>(&self, vertex: &Self::VertexDescriptor, visit: TVisit) {
        edges_around_vertex(self, *vertex, visit)
    }

    fn is_vertex_on_boundary(&self, vertex: &Self::VertexDescriptor) -> bool {
        let mut walker = CornerWalker::from_vertex(self, *vertex);
        walker.next();
        let started_at = walker.get_corner_index();
    
        loop {
            if walker.get_corner().get_opposite_corner_index().is_none() {
                return true;
            }

            walker.opposite().previous();

            if started_at == walker.get_corner_index() {
                break;
            }
        }

        return false;
    }

    #[inline]
    fn is_edge_on_boundary(&self, edge: &Self::EdgeDescriptor) -> bool {
        return self.corners[edge.get_corner_index()].get_opposite_corner_index().is_none();
    }

    #[inline]
    fn edge_faces(&self, edge: &Self::EdgeDescriptor) -> (Self::FaceDescriptor, Option<Self::FaceDescriptor>) {
        let f1 = edge.get_corner_index();
        return (
            f1,
            self.corners[f1].get_opposite_corner_index()
        );
    }

    #[inline]
    fn face_edges(&self, face: &Self::FaceDescriptor) -> (Self::EdgeDescriptor, Self::EdgeDescriptor, Self::EdgeDescriptor) {
        let first_corner = first_corner_from_corner(*face);
        return (
            Self::EdgeDescriptor::new(first_corner, self),
            Self::EdgeDescriptor::new(first_corner + 1, self),
            Self::EdgeDescriptor::new(first_corner + 2, self)
        );
    }

    
}

impl<TScalar: RealNumber> MeshMarker for CornerTable<TScalar> {
    type Marker = CornerTableMarker<TScalar>;

    #[inline]
    fn marker(&self) -> Self::Marker {
        return CornerTableMarker::new(self);
    }
}

impl<TScalar: RealNumber> Display for CornerTable<TScalar> {
    fn fmt(&self, f: &mut std::fmt::Formatter<'_>) -> std::fmt::Result {
        let vertices = Table::new(self.vertices.iter());
        let corners = Table::new(self.corners.iter());

        writeln!(f, "### VERTICES ###")?;
        writeln!(f, "{}", vertices)?;
        writeln!(f)?;
        writeln!(f, "### CORNERS ###")?;
        writeln!(f,"{}", corners)?;

        return Ok(());
    }
}

pub(super) mod helpers {
    use std::mem::swap;

    #[derive(Hash, PartialEq, Eq, Clone, Copy)]
    pub struct Edge {
        start_vertex: usize,
        end_vertex: usize
    }

    impl Edge {
        pub fn new(start: usize, end: usize) -> Self {
            return Self {
                start_vertex: start,
                end_vertex: end
            };
        }

        #[inline]
        pub fn flip(&mut self) {
            swap(&mut self.start_vertex, &mut self.end_vertex);
        }
    }
}

#[cfg(test)]
mod tests {
    use nalgebra::Point3;

    use crate::mesh::{
        corner_table::{
            test_helpers::{create_unit_square_mesh, assert_mesh_eq}, 
            connectivity::{vertex::VertexF, corner::Corner}, 
            prelude::CornerTableF
        }, 
        traits::Mesh
    };

    #[test]
    fn from_vertices_and_indices() {
        let mesh = create_unit_square_mesh();

        let expected_vertices = vec![
            VertexF::new(5, Point3::<f32>::new(0.0, 1.0, 0.0), Default::default()),
            VertexF::new(1, Point3::<f32>::new(0.0, 0.0, 0.0), Default::default()),
            VertexF::new(3, Point3::<f32>::new(1.0, 0.0, 0.0), Default::default()),
            VertexF::new(4, Point3::<f32>::new(1.0, 1.0, 0.0), Default::default())
        ];

        let expected_corners = vec![
            Corner::new(None,    0, Default::default()),
            Corner::new(Some(4), 1, Default::default()),
            Corner::new(None,    2, Default::default()),

            Corner::new(None,    2, Default::default()),
            Corner::new(Some(1), 3, Default::default()),
            Corner::new(None,    0, Default::default())
        ];

        assert_mesh_eq(&mesh, &expected_corners, &expected_vertices);
    }

    #[test]
    fn should_remove_face_that_introduces_non_manifold_edge() {
        let mesh = CornerTableF::from_vertices_and_indices(&[
            Point3::new(0.0, 1.0, 0.0),
            Point3::new(0.0, 0.0, 0.0),
            Point3::new(1.0, 0.0, 0.0),
            Point3::new(-1.0, 0.0, 0.0),
            Point3::new(0.0, 0.0, -1.0),
            Point3::new(0.0, 0.0, -1.0),
        ], &[
            0, 1, 2,
            0, 1, 4,
            0, 3, 1,
            3, 5, 1,
            1, 5, 2,
        ]);

        assert!(mesh.faces().count() == 4);
    }
}<|MERGE_RESOLUTION|>--- conflicted
+++ resolved
@@ -253,7 +253,6 @@
         return Some(sum.normalize());
     }
 
-<<<<<<< HEAD
     fn clone_remap(&self) -> Self {
         let vertices: Vec<Point3<Self::ScalarType>> = self.faces().map(|face| {
             let tri = self.face_positions(&face);
@@ -264,7 +263,7 @@
 
         Self::from_vertices_and_indices(&indexed.points, &indexed.indices)
     }
-=======
+
     fn clone_subset<TDiscriminant: Fn(&Self, &Self::FaceDescriptor) -> bool>(&self, discriminant: TDiscriminant) -> Self {
         let vertices: Vec<Point3<Self::ScalarType>> = self.faces()
         .filter(|face| discriminant(&self, face))
@@ -278,7 +277,6 @@
         return Self::from_vertices_and_indices(&indexed.points, &indexed.indices);
     }
 
->>>>>>> cbea084d
 }
 
 impl<TScalar: RealNumber> TopologicalMesh for CornerTable<TScalar> {
