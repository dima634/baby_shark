--- conflicted
+++ resolved
@@ -362,9 +362,6 @@
 mod tests {
     use nalgebra::Point3;
 
-<<<<<<< HEAD
-    use crate::mesh::corner_table::{test_helpers::{create_unit_square_mesh, assert_mesh_eq}, connectivity::{vertex::VertexF, corner::Corner}};
-=======
     use crate::mesh::{
         corner_table::{
             test_helpers::{create_unit_square_mesh, assert_mesh_equals}, 
@@ -373,7 +370,6 @@
         }, 
         traits::Mesh
     };
->>>>>>> 94973ad9
 
     #[test]
     fn from_vertices_and_indices() {
